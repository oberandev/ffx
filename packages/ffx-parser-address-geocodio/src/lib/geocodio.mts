--- conflicted
+++ resolved
@@ -1,15 +1,8 @@
 import axios, { AxiosError } from "axios";
-<<<<<<< HEAD
-import * as E from "fp-ts/Either";
-import { identity, pipe } from "fp-ts/function";
-import * as RA from "fp-ts/ReadonlyArray";
-import * as TE from "fp-ts/TaskEither";
-=======
 import * as E from "fp-ts/lib/Either.js";
 import { identity, pipe } from "fp-ts/lib/function.js";
 import * as RA from "fp-ts/lib/ReadonlyArray.js";
 import * as TE from "fp-ts/lib/TaskEither.js";
->>>>>>> 83136a1d
 import * as t from "io-ts";
 import { failure } from "io-ts/PathReporter";
 
